--- conflicted
+++ resolved
@@ -92,12 +92,8 @@
 		21687A0323636A4E004A056E /* AWSPinpointAnalyticsPlugin+Reset.swift in Sources */ = {isa = PBXBuildFile; fileRef = 21687A0023636A4D004A056E /* AWSPinpointAnalyticsPlugin+Reset.swift */; };
 		21687A0423636A4E004A056E /* AWSPinpointAnalyticsPlugin+Configure.swift in Sources */ = {isa = PBXBuildFile; fileRef = 21687A0123636A4D004A056E /* AWSPinpointAnalyticsPlugin+Configure.swift */; };
 		21687A0723636A59004A056E /* AWSPinpointAnalyticsPluginConfiguration.swift in Sources */ = {isa = PBXBuildFile; fileRef = 21687A0623636A59004A056E /* AWSPinpointAnalyticsPluginConfiguration.swift */; };
-<<<<<<< HEAD
 		21687A0B23636A63004A056E /* AWSPinpointBehavior.swift in Sources */ = {isa = PBXBuildFile; fileRef = 21687A0923636A63004A056E /* AWSPinpointBehavior.swift */; };
 		21687A0C23636A63004A056E /* AWSPinpointAdapter.swift in Sources */ = {isa = PBXBuildFile; fileRef = 21687A0A23636A63004A056E /* AWSPinpointAdapter.swift */; };
-=======
-		21687A1023636A71004A056E /* AWSAuthService.swift in Sources */ = {isa = PBXBuildFile; fileRef = 21687A0F23636A71004A056E /* AWSAuthService.swift */; };
->>>>>>> 567d55b1
 		21687A1523636A89004A056E /* PluginConstants.swift in Sources */ = {isa = PBXBuildFile; fileRef = 21687A1323636A89004A056E /* PluginConstants.swift */; };
 		21687A1623636A89004A056E /* PluginErrorConstants.swift in Sources */ = {isa = PBXBuildFile; fileRef = 21687A1423636A89004A056E /* PluginErrorConstants.swift */; };
 		21687A1B23636A90004A056E /* AppSessionTracker.swift in Sources */ = {isa = PBXBuildFile; fileRef = 21687A1823636A8F004A056E /* AppSessionTracker.swift */; };
@@ -777,12 +773,8 @@
 		21687A0023636A4D004A056E /* AWSPinpointAnalyticsPlugin+Reset.swift */ = {isa = PBXFileReference; fileEncoding = 4; lastKnownFileType = sourcecode.swift; path = "AWSPinpointAnalyticsPlugin+Reset.swift"; sourceTree = "<group>"; };
 		21687A0123636A4D004A056E /* AWSPinpointAnalyticsPlugin+Configure.swift */ = {isa = PBXFileReference; fileEncoding = 4; lastKnownFileType = sourcecode.swift; path = "AWSPinpointAnalyticsPlugin+Configure.swift"; sourceTree = "<group>"; };
 		21687A0623636A59004A056E /* AWSPinpointAnalyticsPluginConfiguration.swift */ = {isa = PBXFileReference; fileEncoding = 4; lastKnownFileType = sourcecode.swift; path = AWSPinpointAnalyticsPluginConfiguration.swift; sourceTree = "<group>"; };
-<<<<<<< HEAD
 		21687A0923636A63004A056E /* AWSPinpointBehavior.swift */ = {isa = PBXFileReference; fileEncoding = 4; lastKnownFileType = sourcecode.swift; path = AWSPinpointBehavior.swift; sourceTree = "<group>"; };
 		21687A0A23636A63004A056E /* AWSPinpointAdapter.swift */ = {isa = PBXFileReference; fileEncoding = 4; lastKnownFileType = sourcecode.swift; path = AWSPinpointAdapter.swift; sourceTree = "<group>"; };
-=======
-		21687A0F23636A71004A056E /* AWSAuthService.swift */ = {isa = PBXFileReference; fileEncoding = 4; lastKnownFileType = sourcecode.swift; path = AWSAuthService.swift; sourceTree = "<group>"; };
->>>>>>> 567d55b1
 		21687A1323636A89004A056E /* PluginConstants.swift */ = {isa = PBXFileReference; fileEncoding = 4; lastKnownFileType = sourcecode.swift; path = PluginConstants.swift; sourceTree = "<group>"; };
 		21687A1423636A89004A056E /* PluginErrorConstants.swift */ = {isa = PBXFileReference; fileEncoding = 4; lastKnownFileType = sourcecode.swift; path = PluginErrorConstants.swift; sourceTree = "<group>"; };
 		21687A1823636A8F004A056E /* AppSessionTracker.swift */ = {isa = PBXFileReference; fileEncoding = 4; lastKnownFileType = sourcecode.swift; path = AppSessionTracker.swift; sourceTree = "<group>"; };
@@ -4615,12 +4607,8 @@
 				21687A542363725E004A056E /* AWSPinpointAnalyticsPlugin+AWSPinpointEvent.swift in Sources */,
 				21687A0223636A4E004A056E /* AWSPinpointAnalyticsPlugin+ClientBehavior.swift in Sources */,
 				21687A1523636A89004A056E /* PluginConstants.swift in Sources */,
-<<<<<<< HEAD
 				21687A0C23636A63004A056E /* AWSPinpointAdapter.swift in Sources */,
-=======
 				21687A5923637272004A056E /* AnalyticsErrorHelper.swift in Sources */,
-				21687A1023636A71004A056E /* AWSAuthService.swift in Sources */,
->>>>>>> 567d55b1
 				21687A0323636A4E004A056E /* AWSPinpointAnalyticsPlugin+Reset.swift in Sources */,
 			);
 			runOnlyForDeploymentPostprocessing = 0;
